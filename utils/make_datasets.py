# -*- coding: utf-8 -*-
''' 
Authors: Yuru Jia, Valerio Marsocci
'''

import os

from datasets.mados import MADOS
from datasets.croptypemapping import CropTypeMappingDataset
from datasets.sen1floods11 import Sen1Floods11
from datasets.hlsburnscars import BurnScarsDataset


def make_dataset(ds_name, path, **kwargs):
    datasets = {
        "mados": MADOS,
        "crop_type_mapping": CropTypeMappingDataset,
        "sen1floods11": Sen1Floods11,
<<<<<<< HEAD
=======
        "hlsburnscars": BurnScarsDataset,
        
>>>>>>> 628454ce
    }
    if ds_name not in datasets:
        raise ValueError(f"{ds_name} is not yet supported.")
    
    if ds_name == "mados":
        splits_path = os.path.join(path, "splits")
        dataset_train = MADOS(path, splits_path, "train")
        dataset_val = MADOS(path, splits_path, "val")
        dataset_test = MADOS(path, splits_path, "val")
    elif ds_name == "crop_type_mapping":
        dataset = CropTypeMappingDataset(data_dir=path, split_scheme='southsudan', calculate_bands=False, normalize=True)
        dataset_train = dataset.get_subset('train')
        dataset_val = dataset.get_subset('val')
        dataset_test = dataset.get_subset('test')
    elif ds_name == "sen1floods11":
        dataset_train = Sen1Floods11(data_root=path, split="train")
        dataset_val = Sen1Floods11(data_root=path, split="val")
        dataset_test = Sen1Floods11(data_root=path, split="test")
    elif ds_name == "hlsburnscars":
        dataset_train = BurnScarsDataset(data_root=path, split="train")
        dataset_val = BurnScarsDataset(data_root=path, split="val")
    
    return dataset_train, dataset_val, dataset_test<|MERGE_RESOLUTION|>--- conflicted
+++ resolved
@@ -16,11 +16,8 @@
         "mados": MADOS,
         "crop_type_mapping": CropTypeMappingDataset,
         "sen1floods11": Sen1Floods11,
-<<<<<<< HEAD
-=======
         "hlsburnscars": BurnScarsDataset,
         
->>>>>>> 628454ce
     }
     if ds_name not in datasets:
         raise ValueError(f"{ds_name} is not yet supported.")
