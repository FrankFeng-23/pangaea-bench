<<<<<<< HEAD
import sys
sys.path.append('/scratch/zf281/pangaea-bench')

=======
import hashlib
>>>>>>> ca19b837
import os as os
import pathlib
import pprint
import time

import hydra
import torch
from hydra.conf import HydraConf
from hydra.core.hydra_config import HydraConfig
from hydra.utils import instantiate
from omegaconf import DictConfig, OmegaConf
from torch.utils.data import DataLoader
from torch.utils.data.distributed import DistributedSampler

from pangaea.datasets.base import GeoFMDataset, GeoFMSubset, RawGeoFMDataset
from pangaea.decoders.base import Decoder
from pangaea.encoders.base import Encoder
from pangaea.engine.evaluator import Evaluator
from pangaea.engine.trainer import Trainer
from pangaea.utils.collate_fn import get_collate_fn
from pangaea.utils.logger import init_logger
from pangaea.utils.subset_sampler import get_subset_indices
from pangaea.utils.utils import (
    fix_seed,
    get_best_model_ckpt_path,
    get_final_model_ckpt_path,
    get_generator,
    seed_worker,
)


def get_exp_info(hydra_config: HydraConf) -> dict[str, str]:
    """Create a unique experiment name based on the choices made in the config.

    Args:
        hydra_config (HydraConf): hydra config.

    Returns:
        str: experiment information.
    """
    choices = OmegaConf.to_container(hydra_config.runtime.choices)
    cfg_hash = hashlib.sha1(
        OmegaConf.to_yaml(hydra_config).encode(), usedforsecurity=False
    ).hexdigest()[:6]
    timestamp = time.strftime("%Y%m%d_%H%M%S", time.localtime())
    fm = choices["encoder"]
    decoder = choices["decoder"]
    ds = choices["dataset"]
    task = choices["task"]
    exp_info = {
        "timestamp": timestamp,
        "fm": fm,
        "decoder": decoder,
        "ds": ds,
        "task": task,
        "exp_name": f"{timestamp}_{cfg_hash}_{fm}_{decoder}_{ds}",
    }
    return exp_info


@hydra.main(version_base=None, config_path="../configs", config_name="train")
def main(cfg: DictConfig) -> None:
    """Geofm-bench main function.

    Args:
        cfg (DictConfig): main_config
    """
    # fix all random seeds
    fix_seed(cfg.seed)
    # distributed training variables
    rank = int(os.environ["RANK"])
    local_rank = int(os.environ["LOCAL_RANK"])
    # debug
    rank = 0  # default value is 0
    local_rank = 0  # default value is 0
    # print(f"rank: {rank}, local_rank: {local_rank}")
    device = torch.device("cuda", local_rank)

    torch.cuda.set_device(device)
    torch.distributed.init_process_group(backend="nccl")

    # true if training else false
    train_run = cfg.train
    if train_run:
        exp_info = get_exp_info(HydraConfig.get())
        exp_name = exp_info["exp_name"]
        task_name = exp_info["task"]
        exp_dir = pathlib.Path(cfg.work_dir) / exp_name
        exp_dir.mkdir(parents=True, exist_ok=True)
        logger_path = exp_dir / "train.log"
        config_log_dir = exp_dir / "configs"
        config_log_dir.mkdir(exist_ok=True)
        # init wandb
        if cfg.task.trainer.use_wandb and rank == 0:
            import wandb

            wandb_cfg = OmegaConf.to_container(cfg, resolve=True)
            wandb.init(
                project="geofm-bench",
                name=exp_name,
                config=wandb_cfg,
            )
            cfg["wandb_run_id"] = wandb.run.id
        OmegaConf.save(cfg, config_log_dir / "config.yaml")

    else:
        exp_dir = pathlib.Path(cfg.ckpt_dir)
        exp_name = exp_dir.name
        logger_path = exp_dir / "test.log"
        # load training config
        cfg_path = exp_dir / "configs" / "config.yaml"
        cfg = OmegaConf.load(cfg_path)
        if cfg.task.trainer.use_wandb and rank == 0:
            import wandb

            wandb_cfg = OmegaConf.to_container(cfg, resolve=True)
            wandb.init(
                project="geofm-bench",
                name=exp_name,
                config=wandb_cfg,
                id=cfg.get("wandb_run_id"),
                resume="allow",
            )

    logger = init_logger(logger_path, rank=rank)
    logger.info("============ Initialized logger ============")
    logger.info(pprint.pformat(OmegaConf.to_container(cfg), compact=True).strip("{}"))
    logger.info("The experiment is stored in %s\n" % exp_dir)
    logger.info(f"Device used: {device}")

    encoder: Encoder = instantiate(cfg.encoder)
    encoder.load_encoder_weights(logger)
    logger.info("Built {}.".format(encoder.model_name))

    # prepare the decoder (segmentation/regression)
    decoder: Decoder = instantiate(
        cfg.decoder,
        encoder=encoder,
    )
    decoder.to(device)
    decoder = torch.nn.parallel.DistributedDataParallel(
        decoder,
        device_ids=[local_rank],
        output_device=local_rank,
        find_unused_parameters=cfg.finetune,
    )
    logger.info(
        "Built {} for with {} encoder.".format(
            decoder.module.model_name, type(encoder).__name__
        )
    )

    modalities = list(encoder.input_bands.keys())
    collate_fn = get_collate_fn(modalities)

    # training
    if train_run or cfg.task.trainer.model == "knn_probe":
        # get preprocessor
        train_preprocessor = instantiate(
            cfg.preprocessing.train,
            dataset_cfg=cfg.dataset,
            encoder_cfg=cfg.encoder,
            _recursive_=False,
        )
        val_preprocessor = instantiate(
            cfg.preprocessing.val,
            dataset_cfg=cfg.dataset,
            encoder_cfg=cfg.encoder,
            _recursive_=False,
        )

        # get datasets
        raw_train_dataset: RawGeoFMDataset = instantiate(cfg.dataset, split="train")
        raw_val_dataset: RawGeoFMDataset = instantiate(cfg.dataset, split="val")

        if 0 < cfg.limited_label_train < 1:
            indices = get_subset_indices(
                raw_train_dataset,
                task=task_name,
                strategy=cfg.limited_label_strategy,
                label_fraction=cfg.limited_label_train,
                num_bins=cfg.stratification_bins,
                logger=logger,
            )
            raw_train_dataset = GeoFMSubset(raw_train_dataset, indices)

        if 0 < cfg.limited_label_val < 1:
            indices = get_subset_indices(
                raw_val_dataset,
                task=task_name,
                strategy=cfg.limited_label_strategy,
                label_fraction=cfg.limited_label_val,
                num_bins=cfg.stratification_bins,
                logger=logger,
            )
            raw_val_dataset = GeoFMSubset(raw_val_dataset, indices)

        train_dataset = GeoFMDataset(
            raw_train_dataset, train_preprocessor, cfg.data_replicate
        )
        val_dataset = GeoFMDataset(
            raw_val_dataset, val_preprocessor, cfg.data_replicate
        )

        logger.info("Built {} dataset.".format(cfg.dataset.dataset_name))

        logger.info(
            f"Total number of train patches: {len(train_dataset)}\n"
            f"Total number of validation patches: {len(val_dataset)}\n"
        )

        # get train val data loaders
        train_loader = DataLoader(
            train_dataset,
            sampler=DistributedSampler(train_dataset),
            batch_size=cfg.batch_size,
            num_workers=cfg.num_workers,
            pin_memory=True,
            # persistent_workers=True causes memory leak
            persistent_workers=False,
            worker_init_fn=seed_worker,
            generator=get_generator(cfg.seed),
            drop_last=True,
            collate_fn=collate_fn,
        )

        val_loader = DataLoader(
            val_dataset,
            sampler=DistributedSampler(val_dataset),
            batch_size=cfg.test_batch_size,
            num_workers=cfg.test_num_workers,
            pin_memory=True,
            persistent_workers=False,
            worker_init_fn=seed_worker,
            # generator=g,
            drop_last=False,
            collate_fn=collate_fn,
        )

        criterion = instantiate(cfg.criterion)
        optimizer = instantiate(cfg.optimizer, params=decoder.parameters())
        lr_scheduler = instantiate(
            cfg.lr_scheduler,
            optimizer=optimizer,
            total_iters=len(train_loader) * cfg.task.trainer.n_epochs,
        )

        val_evaluator: Evaluator = instantiate(
            cfg.task.evaluator, val_loader=val_loader, exp_dir=exp_dir, device=device
        )
        trainer: Trainer = instantiate(
            cfg.task.trainer,
            model=decoder,
            train_loader=train_loader,
            lr_scheduler=lr_scheduler,
            optimizer=optimizer,
            criterion=criterion,
            evaluator=val_evaluator,
            exp_dir=exp_dir,
            device=device,
        )
        # resume training if model_checkpoint is provided
        if cfg.ckpt_dir is not None:
            trainer.load_model(cfg.ckpt_dir)

        trainer.train()

    
    # Evaluation
    test_preprocessor = instantiate(
        cfg.preprocessing.test,
        dataset_cfg=cfg.dataset,
        encoder_cfg=cfg.encoder,
        _recursive_=False,
    )

    # get datasets
    raw_test_dataset: RawGeoFMDataset = instantiate(cfg.dataset, split="test")
    test_dataset = GeoFMDataset(raw_test_dataset, test_preprocessor)

    test_loader = DataLoader(
        test_dataset,
        sampler=DistributedSampler(test_dataset),
        batch_size=cfg.test_batch_size,
        num_workers=cfg.test_num_workers,
        pin_memory=True,
        persistent_workers=False,
        drop_last=False,
        collate_fn=collate_fn,
    )
    test_evaluator: Evaluator = instantiate(
        cfg.task.evaluator, val_loader=test_loader, exp_dir=exp_dir, device=device
    )

    if cfg.use_final_ckpt:
        model_ckpt_path = get_final_model_ckpt_path(exp_dir)
    else:
        model_ckpt_path = get_best_model_ckpt_path(exp_dir)
        
    if model_ckpt_path is None and not cfg.task.trainer.model_name == "knn_probe":
        raise ValueError(f"No model checkpoint found in {exp_dir}")
    
    test_evaluator.evaluate(decoder, "test_model", model_ckpt_path)

    if cfg.use_wandb and rank == 0:
        wandb.finish()


if __name__ == "__main__":
    main()<|MERGE_RESOLUTION|>--- conflicted
+++ resolved
@@ -1,10 +1,4 @@
-<<<<<<< HEAD
-import sys
-sys.path.append('/scratch/zf281/pangaea-bench')
-
-=======
 import hashlib
->>>>>>> ca19b837
 import os as os
 import pathlib
 import pprint
